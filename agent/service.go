// Copyright (c) Ultraviolet
// SPDX-License-Identifier: Apache-2.0

package agent

import (
	"context"
	"encoding/json"
	"errors"
	"fmt"
	"log/slog"
	"os/exec"
	"slices"

	"github.com/google/go-sev-guest/client"
	"github.com/ultravioletrs/cocos/agent/events"
	"github.com/ultravioletrs/cocos/pkg/socket"
	"golang.org/x/crypto/sha3"
)

var _ Service = (*agentService)(nil)

// ReportDataSize is the size of the report data expected by the attestation service.
const ReportDataSize = 64

var (
	// ErrMalformedEntity indicates malformed entity specification (e.g.
	// invalid username or password).
	ErrMalformedEntity = errors.New("malformed entity specification")
	// ErrUnauthorizedAccess indicates missing or invalid credentials provided
	// when accessing a protected resource.
	ErrUnauthorizedAccess = errors.New("missing or invalid credentials provided")
	// errUndeclaredAlgorithm indicates algorithm was not declared in computation manifest.
	errUndeclaredAlgorithm = errors.New("algorithm not declared in computation manifest")
	// errUndeclaredAlgorithm indicates algorithm was not declared in computation manifest.
	errUndeclaredDataset = errors.New("dataset not declared in computation manifest")
	// errProviderMissmatch algorithm/dataset provider does not match computation manifest.
	errProviderMissmatch = errors.New("provider does not match declaration on manifest")
	// errAllManifestItemsReceived indicates no new computation manifest items expected.
	errAllManifestItemsReceived = errors.New("all expected manifest Items have been received")
	// errUndeclaredConsumer indicates the consumer requesting results in not declared in computation manifest.
	errUndeclaredConsumer = errors.New("result consumer is undeclared in computation manifest")
	// errResultsNotReady indicates the computation results are not ready.
	errResultsNotReady = errors.New("computation results are not yet ready")
	// errStateNotReady agent received a request in the wrong state.
	errStateNotReady = errors.New("agent not expecting this operation in the current state")
	// errHashMismatch provided algorithm/dataset does not match hash in manifest.
	errHashMismatch = errors.New("malformed data, hash does not match manifest")
)

// Service specifies an API that must be fullfiled by the domain service
// implementation, and all of its decorators (e.g. logging & metrics).
type Service interface {
	Algo(ctx context.Context, algorithm Algorithm) error
	Data(ctx context.Context, dataset Dataset) error
	Result(ctx context.Context, consumer string) ([]byte, error)
	Attestation(ctx context.Context, reportData [ReportDataSize]byte) ([]byte, error)
}

type agentService struct {
	computation Computation    // Holds the current computation request details.
	algorithms  [][]byte       // Stores the algorithms received for the computation.
	datasets    [][]byte       // Stores the datasets received for the computation.
	result      []byte         // Stores the result of the computation.
	sm          *StateMachine  // Manages the state transitions of the agent service.
	runError    error          // Stores any error encountered during the computation run.
	eventSvc    events.Service // Service for publishing events related to computation.
}

const (
	socketPath = "unix_socket"
	pyRuntime  = "python3"
)

var _ Service = (*agentService)(nil)

// New instantiates the agent service implementation.
func New(ctx context.Context, logger *slog.Logger, eventSvc events.Service, cmp Computation) Service {
	svc := &agentService{
		sm:       NewStateMachine(logger),
		eventSvc: eventSvc,
	}

	go svc.sm.Start(ctx)
	svc.sm.SendEvent(start)
	svc.sm.StateFunctions[idle] = svc.publishEvent("in-progress", json.RawMessage{})
	svc.sm.StateFunctions[receivingManifests] = svc.publishEvent("in-progress", json.RawMessage{})
	svc.sm.StateFunctions[receivingAlgorithms] = svc.publishEvent("in-progress", json.RawMessage{})
	svc.sm.StateFunctions[receivingData] = svc.publishEvent("in-progress", json.RawMessage{})
	svc.sm.StateFunctions[resultsReady] = svc.publishEvent("in-progress", json.RawMessage{})
	svc.sm.StateFunctions[complete] = svc.publishEvent("in-progress", json.RawMessage{})
	svc.sm.StateFunctions[running] = svc.runComputation

	svc.computation = cmp
	svc.sm.SendEvent(manifestsReceived)
	return svc
}

func (as *agentService) Algo(ctx context.Context, algorithm Algorithm) error {
	if as.sm.GetState() != receivingAlgorithms {
		return errStateNotReady
	}
	if len(as.computation.Algorithms) == 0 {
		return errAllManifestItemsReceived
	}

	hash := sha3.Sum256(algorithm.Algorithm)

	index := containsID(as.computation.Algorithms, algorithm.ID)
	switch index {
	case -1:
		return errUndeclaredAlgorithm
	default:
		if as.computation.Algorithms[index].Provider != algorithm.Provider {
			return errProviderMissmatch
		}
		if hash != as.computation.Algorithms[index].Hash {
			return errHashMismatch
		}
		as.computation.Algorithms = slices.Delete(as.computation.Algorithms, index, index+1)
	}

	as.algorithms = append(as.algorithms, algorithm.Algorithm)

	if len(as.computation.Algorithms) == 0 {
		as.sm.SendEvent(algorithmsReceived)
	}

	return nil
}

func (as *agentService) Data(ctx context.Context, dataset Dataset) error {
	if as.sm.GetState() != receivingData {
		return errStateNotReady
	}
	if len(as.computation.Datasets) == 0 {
		return errAllManifestItemsReceived
	}

	hash := sha3.Sum256(dataset.Dataset)

	index := containsID(as.computation.Datasets, dataset.ID)
	switch index {
	case -1:
		return errUndeclaredDataset
	default:
		if as.computation.Datasets[index].Provider != dataset.Provider {
			return errProviderMissmatch
		}
		if hash != as.computation.Datasets[index].Hash {
			return errHashMismatch
		}
		as.computation.Datasets = slices.Delete(as.computation.Datasets, index, index+1)
	}

	as.datasets = append(as.datasets, dataset.Dataset)

	if len(as.computation.Datasets) == 0 {
		as.sm.SendEvent(dataReceived)
	}

	return nil
}

func (as *agentService) Result(ctx context.Context, consumer string) ([]byte, error) {
	if as.sm.GetState() != resultsReady {
		return []byte{}, errResultsNotReady
	}
	if len(as.computation.ResultConsumers) == 0 {
		return []byte{}, errAllManifestItemsReceived
	}
	index := slices.Index(as.computation.ResultConsumers, consumer)
	switch index {
	case -1:
		return []byte{}, errUndeclaredConsumer
	default:
		as.computation.ResultConsumers = slices.Delete(as.computation.ResultConsumers, index, index+1)
	}

	if len(as.computation.ResultConsumers) == 0 {
		as.sm.SendEvent(resultsConsumed)
	}
	// Return the result file or an error
	return as.result, as.runError
}

func (as *agentService) Attestation(ctx context.Context, reportData [ReportDataSize]byte) ([]byte, error) {
	provider, err := client.GetQuoteProvider()
	if err != nil {
		return []byte{}, err
	}
<<<<<<< HEAD
	rawQuote, err := provider.GetRawQuote(sha3.Sum512(reportData))
=======
	rawQuote, err := provider.GetRawQuote(reportData)
>>>>>>> 5c406743
	if err != nil {
		return []byte{}, err
	}

	return rawQuote, nil
}

func (as *agentService) runComputation() {
	as.publishEvent("starting", json.RawMessage{})()
	as.sm.logger.Debug("computation run started")
	defer as.sm.SendEvent(runComplete)
	as.publishEvent("in-progress", json.RawMessage{})()
	result, err := run(as.algorithms[0], as.datasets[0])
	if err != nil {
		as.runError = err
		as.publishEvent("failed", json.RawMessage{})()
		return
	}
	as.publishEvent("complete", json.RawMessage{})()
	as.result = result
}

func (as *agentService) publishEvent(status string, details json.RawMessage) func() {
	return func() {
		if err := as.eventSvc.SendEvent(as.sm.State.String(), status, details); err != nil {
			as.sm.logger.Warn(err.Error())
		}
	}
}

func run(algoContent, dataContent []byte) ([]byte, error) {
	listener, err := socket.StartUnixSocketServer(socketPath)
	if err != nil {
		return nil, fmt.Errorf("error creating stdout pipe: %v", err)
	}
	defer listener.Close()

	// Create channels for received data and errors
	dataChannel := make(chan []byte)
	errorChannel := make(chan error)

	var result []byte

	go socket.AcceptConnection(listener, dataChannel, errorChannel)

	// Construct the Python script content with CSV data as a command-line argument
	script := string(algoContent)
	data := string(dataContent)
	cmd := exec.Command(pyRuntime, "-c", script, data, socketPath)

	if err := cmd.Start(); err != nil {
		return nil, fmt.Errorf("error starting Python script: %v", err)
	}

	if err := cmd.Wait(); err != nil {
		return nil, fmt.Errorf("python script execution error: %v", err)
	}

	select {
	case result = <-dataChannel:
		return result, nil
	case err = <-errorChannel:
		return nil, fmt.Errorf("error receiving data: %v", err)
	}
}<|MERGE_RESOLUTION|>--- conflicted
+++ resolved
@@ -189,11 +189,7 @@
 	if err != nil {
 		return []byte{}, err
 	}
-<<<<<<< HEAD
-	rawQuote, err := provider.GetRawQuote(sha3.Sum512(reportData))
-=======
 	rawQuote, err := provider.GetRawQuote(reportData)
->>>>>>> 5c406743
 	if err != nil {
 		return []byte{}, err
 	}
